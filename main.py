import json
from fastapi import (
    FastAPI,
    HTTPException,
    Request,
    File,
    UploadFile,
    Depends,
    WebSocket,
    WebSocketDisconnect,
)
from fastapi.encoders import jsonable_encoder
from fastapi.middleware.cors import CORSMiddleware
from fastapi.responses import JSONResponse, StreamingResponse
from pymongo import MongoClient
from pymongo.errors import PyMongoError
from datetime import datetime
import secrets
import os
from hashlib import sha256
from pydantic import BaseModel, Field
from typing import List, Optional
from io import BytesIO
import requests
import matplotlib.font_manager as fm
from dotenv import load_dotenv
from moesifasgi import MoesifMiddleware
import asyncio
from contextlib import asynccontextmanager
from bson.json_util import default

# Development mode flag to disable api key and origin checks
DEV = False

load_dotenv()


from motor.motor_asyncio import AsyncIOMotorClient

# MongoDB connection
ws_client = AsyncIOMotorClient(os.environ.get("MONGO_URI"))
client = MongoClient(os.environ.get("MONGO_URI"))
events_db = client["events"]
previous_events_db = client["previous_events"]
tables_db = client["tables"]
ws_tables_db = ws_client["tables"]
ws_events_db = ws_client["events"]
api_db = client["api_keys"]
admin_db = client["admin_accounts"]

# Lifespan context manager for MongoDB connection and WebSocket monitoring


class ConnectionManager:
    def __init__(self):
        self.active_connections: List[WebSocket] = []

    async def connect(self, websocket: WebSocket):
        await websocket.accept()
        self.active_connections.append(websocket)

    def disconnect(self, websocket: WebSocket):
        self.active_connections.remove(websocket)

    async def broadcast(self, message: dict):
        for connection in self.active_connections:
            await connection.send_json(message)


manager = ConnectionManager()  # Connection manager instance


@asynccontextmanager
async def lifespan(app: FastAPI):
    try:
        await startup_tasks()
        yield
    finally:
        await shutdown_tasks()


async def startup_tasks():
    asyncio.create_task(monitor_table_changes())
    asyncio.create_task(monitor_event_changes())


async def shutdown_tasks():
    for connection in manager.active_connections:
        await connection.disconnect()
    await ws_client.close()
    await client.close()


app = FastAPI(lifespan=lifespan)

# Websocket helper functions


async def monitor_table_changes():
    """Monitor changes in the tables collection and broadcast them to all connected clients."""
    try:
        change_stream = ws_tables_db.tables.watch()
        async for change in change_stream:
            # Clean the change document before broadcasting
            cleaned_change = json.loads(json.dumps(change, default=default))
            await manager.broadcast({"message": "Records updated"})
            print(f"Change broadcasted: {cleaned_change}")
    except PyMongoError as e:
        print(f"MongoDB change stream error: {e}")
    finally:
        await change_stream.close()


async def monitor_event_changes():
    """Monitor changes in the events collection and broadcast them to all connected clients."""
    try:
        change_stream = ws_events_db.events.watch()
        async for change in change_stream:
            # Clean the change document before broadcasting
            cleaned_change = json.loads(json.dumps(change, default=default))
            await manager.broadcast({"message": "Records updated"})
            print(f"Change broadcasted: {cleaned_change}")
    except PyMongoError as e:
        print(f"MongoDB change stream error: {e}")
    finally:
        await change_stream.close()


# WebSocket Endpoints #


@app.websocket("/ws/updates")
async def websocket_endpoint(websocket: WebSocket):
    await manager.connect(websocket)
    try:
        while True:
            await websocket.receive_text()  # Keep the connection alive
    except WebSocketDisconnect:
        manager.disconnect(websocket)


origins = ["*"] if DEV else ["https://events.emurpg.com"]

# CORS middleware
app.add_middleware(
    CORSMiddleware,
    allow_origins=origins,
    allow_credentials=True,
    allow_methods=["*"],
    allow_headers=["*"],
)

# Moesif middleware

Moesif_enpoints_to_skip = ["/api/charroller/process", "/api/admin/generate-tables"]
Moesif_content_types_to_skip = ["multipart/form-data"]


# Custom skip function for file uploads
async def custom_should_skip(request):
    """Checks if request should skip processing. Returns True for file uploads and specific endpoints."""
    if hasattr(request, "scope") and request.scope.get("_is_file_upload"):
        return True

    content_type = request.headers.get("content-type", "")
    path = request.url.path
    will_skip = any(ep in path for ep in Moesif_enpoints_to_skip) or any(
        ct in content_type for ct in Moesif_content_types_to_skip
    )
    print(f"Will skip: {will_skip}")
    return will_skip


## Should skip check using async mode
async def should_skip(request, response):
    """Custom middleware function to determine if a request should skip certain processing."""
    result = await custom_should_skip(request)
    return result


## Custom identify user function (if you want to track users)
async def identify_user(request, response):
    """Custom middleware function to identify the user from the request."""
    return request.client.host if request else None


## Moesif API settings
moesif_settings = {
    "APPLICATION_ID": os.environ.get("MOESIF_APPLICATION_ID"),
    "LOG_BODY": False,
    "DEBUG": False,
    "IDENTIFY_USER": identify_user,
    "SKIP": should_skip,
    "CAPTURE_OUTGOING_REQUESTS": True,
}

## Add Moesif middleware to the app
app.add_middleware(MoesifMiddleware, settings=moesif_settings)

# Add fonts
font_dir = "resources/fonts"
font_files = fm.findSystemFonts(fontpaths=[font_dir])
for font_file in font_files:
    fm.fontManager.addfont(font_file)


# Pydantic models


class Player(BaseModel):
    name: str
    student_id: str
    table_id: str
    seat_id: int
    contact: Optional[str] = None


class PlayerUpdate(BaseModel):
    name: str
    student_id: str
    table_id: str
    seat_id: int
    contact: Optional[str] = None


class Table(BaseModel):
    game_name: str
    game_master: str
    player_quota: int
    total_joined_players: int = 0
    joined_players: List[Player] = []
    slug: str
    created_at: str


class AdminCredentials(BaseModel):
    username: str
    hashedPassword: str


class Member(BaseModel):
    name: str
    is_manager: bool
    manager_name: Optional[str] = Field(default=None)
    game_played: Optional[str] = Field(default=None)
    player_quota: Optional[int] = Field(
        default=0
    )  # Added player_quota for compatibility


# Add new Pydantic models
class Event(BaseModel):
    name: str
    description: Optional[str]
    start_date: str
    end_date: str
    is_ongoing: bool = True
    total_tables: int = 0
    tables: List[str] = []  # List of table slugs
    slug: str
    created_at: str


class EventCreate(BaseModel):
    name: str
    description: Optional[str]
    start_date: str
    end_date: str


# Helper functions #


# Event registration helper functions
def generate_slug(length=8):
    """Generate a random slug for the table and event."""
    return secrets.token_urlsafe(length)


def generate_api_key(length=32, owner=""):
    """Generate a new API key for the given owner."""
    if owner == "":
        return "Owner name is required to generate an API key"
    new_api_key = secrets.token_urlsafe(length)
    api_db.api_keys.insert_one(
        {"api_key": new_api_key, "owner": owner, "used_times": []}
    )
    return new_api_key


async def check_api_key(request: Request):
    """Check if the API key is valid and exists in the database."""
    if DEV:
        return True
    # Extract the "apiKey" header from the request
    api_key_header = request.headers.get("apiKey")

    if not api_key_header:
        # Raise error if the API key header is missing
        raise HTTPException(status_code=400, detail="Missing API Key.")

    try:
        # Attempt to parse the API key as JSON if it has { } format
        if api_key_header.startswith("{") and api_key_header.endswith("}"):
            api_key_data = json.loads(api_key_header)
            api_key = api_key_data.get("apiKey")
        else:
            # Otherwise, assume it's a plain string
            api_key = api_key_header
    except json.JSONDecodeError:
        # Fallback to treat as plain string if JSON parsing fails
        api_key = api_key_header

    # Check if the API key exists in the database
    status = api_db.api_keys.find_one({"api_key": api_key})
    if status:
        # Update the usage time in the database
        current_time = await fetch_current_datetime()
        api_db.api_keys.update_one(
            {"api_key": api_key}, {"$push": {"used_times": current_time}}
        )
        return True

    # Raise error if the API key is invalid
    raise HTTPException(status_code=401, detail="Unauthorized")


async def check_origin(request: Request):
    """Check if the request origin is allowed (https://events.emurpg.com)."""
    if DEV:
        return True
    # Get the "Origin" header from the request
    origin_header = request.headers.get("origin")
    print(f"Got a {request.method} request from origin: {origin_header}")

    allowed_origin = "https://events.emurpg.com"

    # Check if the origin is missing or does not match the allowed origin
    if origin_header != allowed_origin:
        raise HTTPException(status_code=403, detail="Forbidden: Invalid origin.")

    return True  # Origin is valid, proceed with the request


async def fetch_current_datetime():
    """Fetch the current datetime from Time API in Cyprus timezone."""
    return requests.get(
        "https://timeapi.io/api/time/current/zone?timeZone=Europe%2FAthens"
    ).json()["dateTime"]


async def check_request(
    request: Request, checkApiKey: bool = True, checkOrigin: bool = True
):
    if checkApiKey:
        await check_api_key(request)
    if checkOrigin:
        await check_origin(request)


from PIL import Image, ImageDraw, ImageFont
import textwrap
from pathlib import Path


def create_event_announcement(event_slug: str) -> BytesIO:
    """Create a medieval-themed announcement image with enhanced graphics."""
    event = events_db.events.find_one({"slug": event_slug})
    if not event:
        raise ValueError("Event not found")

    if isinstance(event["tables"], list) and all(
        isinstance(x, str) for x in event["tables"]
    ):
        tables = list(tables_db.tables.find({"event_slug": event_slug}))
    else:
        tables = event["tables"]

    # Image dimensions and colors
    WIDTH = 1920
    HEIGHT = max(1080, 600 + (len(tables) * 200))  # Base height plus 200px per table
    BACKGROUND = (44, 24, 16)  # Deep brown
    BORDER_COLOR = (139, 69, 19)  # Saddle brown
    TEXT_COLOR = (255, 215, 0)  # Gold
    HEADER_COLOR = (255, 223, 0)  # Bright gold
    TABLE_BG = (59, 36, 23)  # Darker brown

    def calculate_table_height(table):
        num_players = len(table.get("joined_players", []))
        return max(300, 160 + (num_players * 65))

    # Create base image
    img = Image.new("RGB", (WIDTH, HEIGHT), BACKGROUND)
    draw = ImageDraw.Draw(img)

    # Load fonts
    font_path = "resources/fonts/Cinzel-Regular.ttf"
    bold_font_path = "resources/fonts/Cinzel-Bold.ttf"
    header_font = ImageFont.truetype(bold_font_path, 120)
    date_font = ImageFont.truetype(font_path, 60)
    table_header_font = ImageFont.truetype(bold_font_path, 70)
    gm_font = ImageFont.truetype(font_path, 65)
    player_font = ImageFont.truetype(font_path, 40)
    footer_font = ImageFont.truetype(font_path, 50)

    # Draw main border
    border_width = 8
    draw.rectangle(
        [(border_width, border_width), (WIDTH - border_width, HEIGHT - border_width)],
        outline=BORDER_COLOR,
        width=border_width,
    )

    # Draw event header
    header_text = event["name"].upper()
    header_bbox = draw.textbbox((0, 0), header_text, font=header_font)
    header_width = header_bbox[2] - header_bbox[0]
    draw.text(
        ((WIDTH - header_width) // 2, 50), header_text, HEADER_COLOR, font=header_font
    )

    # Draw date
    start_date = event["start_date"]
    end_date = event["end_date"]
    date_text = start_date if start_date == end_date else f"{start_date} - {end_date}"
    date_bbox = draw.textbbox((0, 0), date_text, font=date_font)
    date_width = date_bbox[2] - date_bbox[0]
    draw.text(((WIDTH - date_width) // 2, 180), date_text, TEXT_COLOR, font=date_font)

    # Table layout calculations
    table_margin = 40
    table_padding = 30
    cols = min(3, len(tables))
    rows = (len(tables) + cols - 1) // cols
    table_width = (WIDTH - (table_margin * (cols + 1))) // cols
    start_y = 300

    # Calculate row heights
    max_height_per_row = []
    for row in range(rows):
        row_heights = []
        for col in range(cols):
            idx = row * cols + col
            if idx < len(tables):
                height = calculate_table_height(tables[idx])
                row_heights.append(height)
        max_height_per_row.append(max(row_heights) if row_heights else 0)

    # Draw tables
    current_y = start_y
    for row in range(rows):
        for col in range(cols):
            idx = row * cols + col
            if idx >= len(tables):
                continue

            table = tables[idx]
            x = table_margin + (col * (table_width + table_margin))
            y = current_y
            table_height = max_height_per_row[row]

            # Table background
            draw.rounded_rectangle(
                [(x, y), (x + table_width, y + table_height)],
                radius=20,
                fill=TABLE_BG,
                outline=BORDER_COLOR,
                width=3,
            )

            # Game name
            game_text = table["game_name"].upper()
            game_bbox = draw.textbbox((0, 0), game_text, font=table_header_font)
            game_width = game_bbox[2] - game_bbox[0]
            draw.text(
                (x + (table_width - game_width) // 2, y + 20),
                game_text,
                TEXT_COLOR,
                font=table_header_font,
            )

            # Game Master
            gm_text = f"{table['game_master']}"
            gm_bbox = draw.textbbox((0, 0), gm_text, font=gm_font)
            gm_width = gm_bbox[2] - gm_bbox[0]
            draw.text(
                (x + (table_width - gm_width) // 2, y + 100),
                gm_text,
                TEXT_COLOR,
                font=gm_font,
            )

            # Players
            players = [p["name"].upper() for p in table.get("joined_players", [])]
            player_y = y + 160
            player_y = y + 200  # Increased from 160
            for player in players:
                player_bbox = draw.textbbox((0, 0), player, font=player_font)
                player_width = player_bbox[2] - player_bbox[0]
                draw.text(
                    (x + (table_width - player_width) // 2, player_y),
                    player,
                    TEXT_COLOR,
                    font=player_font,
                )
                player_y += 50
<<<<<<< HEAD

        current_y += max_height_per_row[row] + table_margin

    # Footer with dice
    footer_text = "EMU RPG CLUB"
    footer_bbox = draw.textbbox((0, 0), footer_text, font=footer_font)
    footer_width = footer_bbox[2] - footer_bbox[0]
    footer_x = (WIDTH - footer_width) // 2
    footer_y = HEIGHT - 80

=======

        current_y += max_height_per_row[row] + table_margin

    # Footer with dice
    footer_text = "EMU RPG CLUB"
    footer_bbox = draw.textbbox((0, 0), footer_text, font=footer_font)
    footer_width = footer_bbox[2] - footer_bbox[0]
    footer_x = (WIDTH - footer_width) // 2
    footer_y = HEIGHT - 80

>>>>>>> c289805d
    # Draw footer text
    draw.text((footer_x, footer_y), footer_text, TEXT_COLOR, font=footer_font)

    # Save image
    img_buffer = BytesIO()
    img.save(img_buffer, format="PNG", quality=95)
    img_buffer.seek(0)

    return img_buffer


# Admin Endpoints #
####################
# These endpoints are for the admins to interact with the event system, they return sensitive information.


# New Admin Endpoints for Events
@app.post("/api/admin/events")
async def create_event(event: EventCreate, request: Request):
    await check_request(request, checkApiKey=True, checkOrigin=True)

    new_event = {
        "name": event.name,
        "description": event.description,
        "start_date": event.start_date,
        "end_date": event.end_date,
        "is_ongoing": True,
        "total_tables": 0,
        "available_tables": 0,
        "tables": [],
        "slug": generate_slug(),
        "created_at": await fetch_current_datetime(),
        "available_seats": 0,
    }

    events_db.events.insert_one(new_event)
    return JSONResponse(
        content={"message": "Event created successfully", "slug": new_event["slug"]},
        status_code=201,
    )


@app.get("/api/admin/events")
async def get_admin_events(request: Request):
    await check_request(request, checkApiKey=True, checkOrigin=True)

    events = list(events_db.events.find({}, {"_id": 0}))
    return JSONResponse(content=events)


@app.put("/api/admin/events/{slug}/finish")
async def finish_event(slug: str, request: Request):
    await check_request(request, checkApiKey=True, checkOrigin=True)

    event = events_db.events.find_one({"slug": slug})
    if not event:
        raise HTTPException(status_code=404, detail="Event not found")

    # Get all tables for this event
    tables = list(tables_db.tables.find({"event_slug": slug}))
    for table in tables:
        table.pop("_id", None)  # Remove MongoDB _id

    # Update event with full table data and mark as finished
    event["tables"] = tables
    event["is_ongoing"] = False
    event.pop("_id", None)

    # Move to previous_events and cleanup
    previous_events_db.events.insert_one(event)
    events_db.events.delete_one({"slug": slug})
    tables_db.tables.delete_many({"event_slug": slug})

    return JSONResponse(content={"message": "Event finished and archived"})


@app.delete("/api/admin/events/{slug}")
async def delete_event(slug: str, request: Request):
    await check_request(request, checkApiKey=True, checkOrigin=True)

    event = events_db.events.find_one({"slug": slug})
    if not event:
        raise HTTPException(status_code=404, detail="Event not found")

    # Delete all tables associated with the event
    tables_db.tables.delete_many({"event_slug": slug})

    # Delete the event
    events_db.events.delete_one({"slug": slug})
    return JSONResponse(
        content={"message": "Event and associated tables deleted successfully"}
    )


@app.get("/api/admin/tables")
async def get_tables(request: Request):
    """Get all tables from the database with all the sensitive data."""
    await check_request(request, checkApiKey=True, checkOrigin=True)

    table = list(tables_db.tables.find({}, {"_id": 0}))
    json_table = jsonable_encoder(table)

    return JSONResponse(content=json_table)


@app.post("/api/admin/create_admin")
async def create_admin(credentials: AdminCredentials, request: Request):
    """Create a new admin account with the provided credentials."""
    await check_request(request, checkApiKey=True, checkOrigin=True)

    new_admin = {
        "username": credentials.username,
        "password": credentials.hashedPassword,
    }
    password = new_admin["password"].encode("utf-8")
    hashed_password = sha256(password).hexdigest()
    new_admin["password"] = hashed_password
    admin_db.admin_accounts.insert_one(new_admin)
    return JSONResponse(content={"username": new_admin["username"]}, status_code=201)


@app.post("/api/admin/checkcredentials")
async def check_admin_credentials(credentials: AdminCredentials, request: Request):
    """Check if the provided admin credentials are correct."""
    await check_request(request, checkApiKey=True, checkOrigin=True)

    admin_account = admin_db.admin_accounts.find_one({"username": credentials.username})
    if not admin_account:
        raise HTTPException(status_code=401, detail="Invalid credentials")

    if admin_account["password"] == credentials.hashedPassword:
        return JSONResponse(content={"message": "Credentials are correct"})
    else:
        raise HTTPException(status_code=401, detail="Invalid credentials")


@app.get("/api/admin/table/{slug}")
async def get_table(slug: str, request: Request):
    """Get the table details from the database using the provided slug with sensitive data."""
    await check_request(request, checkApiKey=True, checkOrigin=True)

    # Fetch the table from the database using the provided slug
    table = tables_db.tables.find_one({"slug": slug}, {"_id": 0})

    if table:
        serialized_table = jsonable_encoder(
            table
        )  # Convert non-serializable fields (like datetime)
        return JSONResponse(content={"status": "success", "data": serialized_table})

    # If the table is not found, raise a 404 error
    raise HTTPException(status_code=404, detail="Table not found")


@app.post("/api/admin/table/{slug}")
async def update_table(slug: str, request: Request):
    await check_request(request, checkApiKey=True, checkOrigin=True)

    table = tables_db.tables.find_one({"slug": slug})
    if not table:
        raise HTTPException(status_code=404, detail="Table not found")

    data = await request.json()
    old_quota = int(table["player_quota"])
    old_joined = int(table["total_joined_players"])
    new_quota = int(data.get("player_quota", old_quota))
    new_joined = int(data.get("total_joined_players", old_joined))

    update_data = {
        "game_name": data.get("game_name", table["game_name"]),
        "game_master": data.get("game_master", table["game_master"]),
        "player_quota": new_quota,
        "total_joined_players": new_joined,
        "joined_players": data.get("joined_players", table["joined_players"]),
        "slug": table["slug"],
        "created_at": data.get("created_at", table["created_at"]),
    }

    # Calculate seat changes
    old_available = old_quota - old_joined
    new_available = new_quota - new_joined
    seat_difference = new_quota - old_quota

    # Update tables collection
    tables_db.tables.update_one({"slug": slug}, {"$set": update_data})

    update_fields = {"available_seats": new_quota - old_quota}
    if old_available > 0 and new_available <= 0:
        update_fields["available_tables"] = -1
    elif old_available <= 0 and new_available > 0:
        update_fields["available_tables"] = 1

    events_db.events.update_one({"slug": table["event_slug"]}, {"$inc": update_fields})

    return JSONResponse(content={"message": "Table updated successfully"})


@app.delete("/api/admin/table/{slug}")
async def delete_table(slug: str, request: Request):
    await check_request(request, checkApiKey=True, checkOrigin=True)

    table = tables_db.tables.find_one({"slug": slug})
    if not table:
        raise HTTPException(status_code=404, detail="Table not found")

    remaining_seats = int(table["player_quota"]) - int(table["total_joined_players"])

    events_db.events.update_one(
        {"slug": table["event_slug"]},
        {
            "$inc": {
                "total_tables": -1,
                "available_tables": -1 if remaining_seats > 0 else 0,
                "available_seats": -remaining_seats,
            },
            "$pull": {"tables": slug},
        },
    )

    tables_db.tables.delete_one({"slug": slug})
    return JSONResponse(content={"message": "Table deleted successfully"})


@app.post("/api/admin/create_table/{event_slug}")
async def create_table(event_slug: str, request: Request):
    await check_request(request, checkApiKey=True, checkOrigin=True)

    event = events_db.events.find_one({"slug": event_slug})
    if not event:
        raise HTTPException(status_code=404, detail="Event not found")

    if not event["is_ongoing"]:
        raise HTTPException(
            status_code=400, detail="Cannot add tables to finished events"
        )

    table_data = await request.json()
    player_quota = int(table_data.get("player_quota", 0))

    new_table = {
        "game_name": table_data.get("game_name"),
        "game_master": table_data.get("game_master"),
        "player_quota": player_quota,
        "total_joined_players": 0,
        "joined_players": [],
        "slug": generate_slug(),
        "event_slug": event_slug,
        "event_name": event["name"],
        "created_at": await fetch_current_datetime(),
    }

    tables_db.tables.insert_one(new_table)

    events_db.events.update_one(
        {"slug": event_slug},
        {
            "$inc": {
                "total_tables": 1,
                "available_tables": 1,
                "available_seats": player_quota,
            },
            "$push": {"tables": new_table["slug"]},
        },
    )

    return JSONResponse(
        content={"message": "Table created successfully", "slug": new_table["slug"]},
        status_code=201,
    )


@app.get("/api/admin/get_players/{slug}")
async def get_players(slug: str, request: Request):
    """Get the list of players for the table using the provided slug, returns sensitive data."""
    await check_request(request, checkApiKey=True, checkOrigin=True)

    table = tables_db.tables.find_one({"slug": slug}, {"_id": 0})
    if not table:
        raise HTTPException(status_code=404, detail="Table not found")

    return JSONResponse(content={"players": table.get("joined_players", [])})


@app.post("/api/admin/add_player/{slug}")
async def add_player(slug: str, player: Player, request: Request):
    """Add a new player to the table using the provided slug."""
    await check_request(request, checkApiKey=True, checkOrigin=True)

    table = tables_db.tables.find_one({"slug": slug})
    event = events_db.events.find_one({"slug": table["event_slug"]})
    if not table:
        raise HTTPException(status_code=404, detail="Table not found")

    if table["total_joined_players"] >= table["player_quota"]:
        raise HTTPException(status_code=400, detail="table is full")

    new_player = player.dict()
    new_player["registration_timestamp"] = await fetch_current_datetime()

    remaining_seats = int(table["player_quota"]) - (
        int(table["total_joined_players"]) + 1
    )
    tables_db.tables.update_one(
        {"slug": slug},
        {
            "$push": {"joined_players": new_player},
            "$inc": {"total_joined_players": 1},
        },
    )
    update_fields = {"available_seats": -1}
    if remaining_seats == 0:
        update_fields["available_tables"] = -1

    events_db.events.update_one({"slug": table["event_slug"]}, {"$inc": update_fields})

    return JSONResponse(content={"message": "Player added successfully"})


@app.put("/api/admin/update_player/{slug}/{student_id}")
async def update_player(
    slug: str, student_id: str, player: PlayerUpdate, request: Request
):
    """Update the player details for the table using the provided slug and student_id."""
    await check_request(request, checkApiKey=True, checkOrigin=True)

    result = tables_db.tables.update_one(
        {"slug": slug, "joined_players.student_id": student_id},
        {"$set": {"joined_players.$": player.dict()}},
    )

    if result.modified_count == 0:
        raise HTTPException(status_code=404, detail="Player not found")

    return JSONResponse(content={"message": "Player updated successfully"})


@app.delete("/api/admin/delete_player/{slug}/{student_id}")
async def delete_player(slug: str, student_id: str, request: Request):
    """Delete the player from the table using the provided table slug and student_id."""
    await check_request(request, checkApiKey=True, checkOrigin=True)
    table = tables_db.tables.find_one({"slug": slug})

    result = tables_db.tables.update_one(
        {"slug": slug},
        {
            "$pull": {"joined_players": {"student_id": student_id}},
            "$inc": {"total_joined_players": -1},
        },
    )
    remaining_seats = int(table["player_quota"]) - (
        int(table["total_joined_players"]) - 1
    )
    update_fields = {"available_seats": 1}
    if remaining_seats == 1:  # Table becomes available
        update_fields["available_tables"] = 1

    events_db.events.update_one({"slug": table["event_slug"]}, {"$inc": update_fields})

    if result.modified_count == 0:
        raise HTTPException(status_code=404, detail="Player not found")

    return JSONResponse(content={"message": "Player deleted successfully"})


# User Endpoints #
####################
# These endpoints are for the users to interact with the event system, they don't return sensitive information.


@app.get("/api/events")
async def get_events(request: Request):
    await check_request(request, checkApiKey=False, checkOrigin=True)

    # Only return ongoing events with non-sensitive data
    events = list(
        events_db.events.find(
            {"is_ongoing": True},
            {
                "_id": 0,
                "name": 1,
                "description": 1,
                "start_date": 1,
                "end_date": 1,
                "total_tables": 1,
                "slug": 1,
                "available_seats": 1,
                "available_tables": 1,
            },
        )
    )

    return JSONResponse(content=events)


@app.get("/api/events/{slug}/tables")
async def get_event_tables(slug: str, request: Request):
    """Get all tables for the event using the provided slug."""
    await check_request(request, checkApiKey=False, checkOrigin=True)

    event = events_db.events.find_one({"slug": slug})
    if not event:
        raise HTTPException(status_code=404, detail="Event not found")

    tables = list(tables_db.tables.find({"event_slug": slug}, {"_id": 0}))
    return JSONResponse(content=tables)


@app.get("/api/tables")
async def get_tables(request: Request, dependencies=[Depends(check_origin)]):
    """Get all tables from the database without sensitive data."""
    await check_request(request, checkApiKey=False, checkOrigin=True)
    tables = list(
        tables_db.tables.find({}, {"_id": 0, "joined_players": 0, "created_at": 0})
    )

    # Convert the tables into JSON serializable format
    json_tables = jsonable_encoder(tables)

    return JSONResponse(content=json_tables)


@app.get("/api/table/{slug}")
async def get_table(slug: str, request: Request):
    """Get the table details from the database using the provided slug without sensitive data."""
    await check_request(request, checkApiKey=False, checkOrigin=True)
    # Fetch the table from the database using the provided slug
    table = tables_db.tables.find_one(
        {"slug": slug}, {"_id": 0, "joined_players": 0, "created_at": 0}
    )

    if table:
        serialized_table = jsonable_encoder(
            table
        )  # Convert non-serializable fields (like datetime)
        return JSONResponse(content={"status": "success", "data": serialized_table})

    # If the table is not found, raise a 404 error
    raise HTTPException(status_code=404, detail="Table not found")


@app.post("/api/register/{slug}")
async def register_table(slug: str, player: Player, request: Request):
    """Register a player for the table using the provided slug."""
    await check_request(request, checkApiKey=False, checkOrigin=True)
    table = tables_db.tables.find_one({"slug": slug})
    event = events_db.events.find_one({"slug": table["event_slug"]})
    if not table or not event:
        raise HTTPException(status_code=404, detail="table or event not found")

    for existing_player in table.get("joined_players", []):
        if existing_player["student_id"] == player.student_id:
            raise HTTPException(status_code=400, detail="Student is already registered")

    if len(player.student_id) != 8 or not player.student_id.isdigit():
        raise HTTPException(
            status_code=400, detail="Invalid student ID. Must be 8 digits."
        )

    if table["total_joined_players"] >= int(table["player_quota"]):
        raise HTTPException(status_code=400, detail="table is full, no available seats")

    # Convert to dictionary and add registration timestamp
    new_player = player.model_dump()
    new_player["registration_timestamp"] = (
        datetime.now().isoformat()
    )  # Store as ISO string

    tables_db.tables.update_one(
        {"slug": slug},
        {"$push": {"joined_players": new_player}, "$inc": {"total_joined_players": 1}},
<<<<<<< HEAD
    )
    remaining_seats = int(table["player_quota"]) - (
        int(table["total_joined_players"]) + 1
    )
=======
    )
    remaining_seats = int(table["player_quota"]) - (
        int(table["total_joined_players"]) + 1
    )
>>>>>>> c289805d
    update_fields = {"available_seats": -1}
    if remaining_seats == 0:
        update_fields["available_tables"] = -1

    events_db.events.update_one({"slug": table["event_slug"]}, {"$inc": update_fields})

    return JSONResponse(content={"message": "Registration successful"})


@app.put("/api/admin/events/{slug}")
async def update_event(slug: str, request: Request):
    await check_request(request, checkApiKey=True, checkOrigin=True)

    event = events_db.events.find_one({"slug": slug})
    if not event:
        raise HTTPException(status_code=404, detail="Event not found")

    data = await request.json()
    update_data = {
        "name": data.get("name", event["name"]),
        "description": data.get("description", event["description"]),
        "start_date": data.get("start_date", event["start_date"]),
        "end_date": data.get("end_date", event["end_date"]),
    }

    events_db.events.update_one({"slug": slug}, {"$set": update_data})
    return JSONResponse(content={"message": "Event updated successfully"})


@app.post("/api/admin/generate-report")
async def generate_report(request: Request):
    await check_request(request, checkApiKey=True, checkOrigin=True)

    data = await request.json()
    report_type = data.get("type")
    language = data.get("language", "en")  # Default to English
    print(f"Generating report in {language} for type: {report_type}")

    # Language mappings
    translations = {
        "en": {
            "headers": "Event Name,Event Status,Start Date,End Date,Total Tables,Total Players,Total Player Quota,Fill Rate",
            "ongoing": "Ongoing",
            "finished": "Finished",
        },
        "tr": {
            "headers": "Etkinlik Adı,Etkinlik Durumu,Başlangıç Tarihi,Bitiş Tarihi,Toplam Masa,Toplam Oyuncu,Toplam Kontenjan,Doluluk Oranı",
            "ongoing": "Devam Ediyor",
            "finished": "Tamamlandı",
        },
    }

    headers = translations[language]["headers"]

    if report_type == "current":
        events_list = list(events_db.events.find({}, {"_id": 0}))
    elif report_type == "previous":
        events_list = list(previous_events_db.events.find({}, {"_id": 0}))
    elif report_type == "all":
        current = list(events_db.events.find({}, {"_id": 0}))
        previous = list(previous_events_db.events.find({}, {"_id": 0}))
        events_list = current + previous
    else:
        raise HTTPException(status_code=400, detail="Invalid report type")

    csv_rows = [headers]

    for event in events_list:
        total_players = 0
        total_quota = 0

        if isinstance(event["tables"], list) and all(
            isinstance(x, str) for x in event["tables"]
        ):
            tables = list(tables_db.tables.find({"event_slug": event["slug"]}))
        else:
            tables = event["tables"]

        for table in tables:
            total_players += int(table["total_joined_players"])
            total_quota += int(table["player_quota"])

        fill_rate = (total_players / total_quota * 100) if total_quota > 0 else 0
        status = (
            translations[language]["ongoing"]
            if event["is_ongoing"]
            else translations[language]["finished"]
        )

        csv_rows.append(
            f"{event['name']},"
            f"{status},"
            f"{event['start_date']},"
            f"{event['end_date']},"
            f"{event['total_tables']},"
            f"{total_players},"
            f"{total_quota},"
            f"{fill_rate:.2f}%"
        )

    csv_content = "\n".join(csv_rows)
    return JSONResponse(content={"csv": csv_content})


@app.get("/api/admin/events/{slug}/announcement")
async def generate_event_announcement(slug: str, request: Request):
    """Generate an announcement image for an event."""
    await check_request(request, checkApiKey=True, checkOrigin=True)

    try:
        img_buffer = create_event_announcement(slug)
        return StreamingResponse(img_buffer, media_type="image/png")
    except Exception as e:
        raise HTTPException(status_code=500, detail=str(e))


# CHARROLLER (WIP - 11.12.24)#
####################
# These endpoints are for the character sheet processing using an LLM model (still testing).
# Once done, these endpoints will give the following functionalities:
## User can upload a D&D character sheet PDF, then the API will process it and return a modified roll list to be displayed in the frontend.
## The roll list will include all basic D&D stats and skills, as well as any additional rolls based on the character sheet.

from PyPDF2 import PdfReader
from openai import OpenAI
import re
import json
import os
from llm import LLMHandler

llm_handler = LLMHandler()

# Initialize OpenAI client
client = OpenAI(
    base_url="https://api-inference.huggingface.co/v1/",
    api_key=os.environ.get("HUGGINGFACE_API_KEY"),
)


def parse_llm_response(response_text: str) -> dict:
    """Parses and cleans LLM response into valid JSON format"""
    if DEV:
        # Remove any markdown formatting or extra text
        clean_text = (
            re.sub(r"```json\s*|\s*```", "", response_text).replace("\\", "").strip()
        )

        try:
            # Try to parse the JSON directly
            return json.loads(clean_text)
        except json.JSONDecodeError:
            # If that fails, try to find JSON object in the text
            json_match = re.search(r"\{.*\}", clean_text, re.DOTALL)
            if not json_match:
                raise ValueError("Invalid JSON response")
            return json.loads(json_match.group())


def validate_roll_format(roll_list: list) -> list:
    """
    Validates roll format while preserving original values.
    Only fixes obviously incorrect formats.
    """
    if DEV:
        validated_rolls = []
        dice_pattern = re.compile(r"^(\d+d\d+([+-]\d+)?|DC \d+)$")

        for roll in roll_list:
            roll_name = roll.get("roll_name", "").strip()
            dice = roll.get("dice", "").strip()

            # Skip empty or invalid rolls
            if not roll_name or not dice:
                continue

            # Only fix dice notation if it's clearly wrong
            if not dice_pattern.match(dice) and not dice.startswith("DC "):
                # Check if it's just missing the 'd'
                if re.match(r"^\d+\d+([+-]\d+)?$", dice):
                    # Fix common format error (e.g., "120" -> "1d20")
                    dice = f"{dice[0]}d{dice[1:]}"
                # If it has a bonus but no dice, assume 1d20
                elif re.match(r"^[+-]\d+$", dice):
                    dice = f"1d20{dice}"

            validated_rolls.append({"roll_name": roll_name, "dice": dice})

        return validated_rolls


@app.post("/api/charroller/process")
async def process_character_sheet(
    file: UploadFile = File(...), request: Request = None
):
    if DEV:
        if not file:
            raise HTTPException(status_code=400, detail="No file provided")

        print(f"Processing file: {file.filename}")

<<<<<<< HEAD
        try:
            contents = await file.read()
            pdf_file = BytesIO(contents)

            if not file.filename.endswith(".pdf"):
                raise HTTPException(
                    status_code=400,
                    detail="Invalid file type. Please upload a PDF file.",
                )
=======
        pdf_reader = PdfReader(pdf_file)
        text_content = " ".join(
            page.extract_text().replace("\n", " ") for page in pdf_reader.pages
        )
        print(f"Extracted text length: {len(text_content)}")

        # Get the prompt from environment variable
        prompt = os.environ.get("CHARROLLER_PROMPT") + text_content
>>>>>>> c289805d

            pdf_reader = PdfReader(pdf_file)
            text_content = " ".join(
                page.extract_text().replace("\n", " ") for page in pdf_reader.pages
            )
            print(f"Extracted text length: {len(text_content)}")

            # Get the prompt from environment variable
            prompt = os.environ.get("CHARROLLER_PROMPT") + text_content

            # Process with LLM
            stream = client.chat.completions.create(
                model="meta-llama/Meta-Llama-3-8B-Instruct",
                messages=[{"role": "user", "content": prompt}],
                max_tokens=2000,
                stream=True,
                temperature=0.2,
            )

            response_text = "".join(
                chunk.choices[0].delta.content
                for chunk in stream
                if hasattr(chunk.choices[0].delta, "content")
            )

            # Parse and validate response
            response_json = parse_llm_response(response_text)
            validated_rolls = validate_roll_format(response_json.get("roll_list", []))

            response_data = {
                "character_name": response_json.get("character_name", "Unknown"),
                "roll_list": validated_rolls,
            }

            return JSONResponse(content=response_data)

        except Exception as e:
            print(f"Error handling file: {str(e)}")
            raise HTTPException(
                status_code=500, detail=f"Error handling file: {str(e)}"
            )
        finally:
            await file.close()


if __name__ == "__main__":
    import uvicorn

    uvicorn.run(app, host="0.0.0.0", port=8000)<|MERGE_RESOLUTION|>--- conflicted
+++ resolved
@@ -504,8 +504,7 @@
                     font=player_font,
                 )
                 player_y += 50
-<<<<<<< HEAD
-
+               
         current_y += max_height_per_row[row] + table_margin
 
     # Footer with dice
@@ -514,19 +513,6 @@
     footer_width = footer_bbox[2] - footer_bbox[0]
     footer_x = (WIDTH - footer_width) // 2
     footer_y = HEIGHT - 80
-
-=======
-
-        current_y += max_height_per_row[row] + table_margin
-
-    # Footer with dice
-    footer_text = "EMU RPG CLUB"
-    footer_bbox = draw.textbbox((0, 0), footer_text, font=footer_font)
-    footer_width = footer_bbox[2] - footer_bbox[0]
-    footer_x = (WIDTH - footer_width) // 2
-    footer_y = HEIGHT - 80
-
->>>>>>> c289805d
     # Draw footer text
     draw.text((footer_x, footer_y), footer_text, TEXT_COLOR, font=footer_font)
 
@@ -997,17 +983,10 @@
     tables_db.tables.update_one(
         {"slug": slug},
         {"$push": {"joined_players": new_player}, "$inc": {"total_joined_players": 1}},
-<<<<<<< HEAD
     )
     remaining_seats = int(table["player_quota"]) - (
         int(table["total_joined_players"]) + 1
     )
-=======
-    )
-    remaining_seats = int(table["player_quota"]) - (
-        int(table["total_joined_players"]) + 1
-    )
->>>>>>> c289805d
     update_fields = {"available_seats": -1}
     if remaining_seats == 0:
         update_fields["available_tables"] = -1
@@ -1207,8 +1186,6 @@
             raise HTTPException(status_code=400, detail="No file provided")
 
         print(f"Processing file: {file.filename}")
-
-<<<<<<< HEAD
         try:
             contents = await file.read()
             pdf_file = BytesIO(contents)
@@ -1218,16 +1195,6 @@
                     status_code=400,
                     detail="Invalid file type. Please upload a PDF file.",
                 )
-=======
-        pdf_reader = PdfReader(pdf_file)
-        text_content = " ".join(
-            page.extract_text().replace("\n", " ") for page in pdf_reader.pages
-        )
-        print(f"Extracted text length: {len(text_content)}")
-
-        # Get the prompt from environment variable
-        prompt = os.environ.get("CHARROLLER_PROMPT") + text_content
->>>>>>> c289805d
 
             pdf_reader = PdfReader(pdf_file)
             text_content = " ".join(
